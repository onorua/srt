--- conflicted
+++ resolved
@@ -1,19 +1,11 @@
 /*
  * SRT - Secure, Reliable, Transport
  * Copyright (c) 2018 Haivision Systems Inc.
-<<<<<<< HEAD
  * 
  * This Source Code Form is subject to the terms of the Mozilla Public
  * License, v. 2.0. If a copy of the MPL was not distributed with this
  * file, You can obtain one at http://mozilla.org/MPL/2.0/.
  * 
-=======
- * 
- * This Source Code Form is subject to the terms of the Mozilla Public
- * License, v. 2.0. If a copy of the MPL was not distributed with this
- * file, You can obtain one at http://mozilla.org/MPL/2.0/.
- * 
->>>>>>> 22d8d320
  */
 
 /*****************************************************************************
@@ -271,26 +263,6 @@
         : sadr->sa_family == AF_INET6 ?
         (void*)&((sockaddr_in6*)sadr)->sin6_addr
         : 0;
-<<<<<<< HEAD
-	// (cast to (void*) is required because otherwise the 2-3 arguments
-	// of ?: operator would have different types, which isn't allowed in C++.
-        if ( !addr )
-            return "unknown:0";
-
-	std::ostringstream output;
-	char hostbuf[1024];
-	if (!getnameinfo(sadr, sizeof(*sadr), hostbuf, 1024, NULL, 0, NI_NAMEREQD))
-	{
-		output << hostbuf;
-	}
-	else
-	{
-		output << "unknown";
-	}
-
-	output << ":" << ntohs(((sockaddr_in*)sadr)->sin_port); // TRICK: sin_port and sin6_port have the same offset and size
-	return output.str();
-=======
     // (cast to (void*) is required because otherwise the 2-3 arguments
     // of ?: operator would have different types, which isn't allowed in C++.
     if ( !addr )
@@ -316,7 +288,6 @@
 
     output << ":" << ntohs(((sockaddr_in*)sadr)->sin_port); // TRICK: sin_port and sin6_port have the same offset and size
     return output.str();
->>>>>>> 22d8d320
 }
 
 
