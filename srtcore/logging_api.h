/*
 * SRT - Secure, Reliable, Transport
 * Copyright (c) 2018 Haivision Systems Inc.
<<<<<<< HEAD
 * 
 * This Source Code Form is subject to the terms of the Mozilla Public
 * License, v. 2.0. If a copy of the MPL was not distributed with this
 * file, You can obtain one at http://mozilla.org/MPL/2.0/.
 * 
=======
 * 
 * This Source Code Form is subject to the terms of the Mozilla Public
 * License, v. 2.0. If a copy of the MPL was not distributed with this
 * file, You can obtain one at http://mozilla.org/MPL/2.0/.
 * 
>>>>>>> 22d8d320
 */

/*****************************************************************************
written by
   Haivision Systems Inc.
 *****************************************************************************/

#ifndef INC__SRT_LOGGING_API_H
#define INC__SRT_LOGGING_API_H

// These are required for access functions:
// - adding FA (requires set)
// - setting a log stream (requires iostream)
#ifdef __cplusplus
#include <set>
#include <iostream>
#endif

#include <pthread.h>
#ifdef WIN32
#include "win/syslog_defs.h"
#else
<<<<<<< HEAD
#ifdef ANDROID
#include <syslog.h>
#else
#include <sys/syslog.h>
=======
#include <syslog.h>
>>>>>>> 22d8d320
#endif
#endif

// Syslog is included so that it provides log level names.
// Haivision log standard requires the same names plus extra one:
#ifndef LOG_DEBUG_TRACE
#define LOG_DEBUG_TRACE 8
#endif
// It's unused anyway, just for the record.
#define SRT_LOG_LEVEL_MIN LOG_CRIT
#define SRT_LOG_LEVEL_MAX LOG_DEBUG

// Flags
#define SRT_LOGF_DISABLE_TIME 1
#define SRT_LOGF_DISABLE_THREADNAME 2
#define SRT_LOGF_DISABLE_SEVERITY 4
#define SRT_LOGF_DISABLE_EOL 8

// Handler type.
typedef void SRT_LOG_HANDLER_FN(void* opaque, int level, const char* file, int line, const char* area, const char* message);

#ifdef __cplusplus
namespace logging
{


struct LogFA
{
private:
    int value;
public:
    operator int() const { return value; }

    LogFA(int v): value(v)
    {
        // Generally this was what it has to be used for.
        // Unfortunately it couldn't be agreed with the
        //logging_fa_all.insert(v);
    }
};

const LogFA LOGFA_GENERAL = 0;



namespace LogLevel
{
    // There are 3 general levels:

    // A. fatal - this means the application WILL crash.
    // B. unexpected:
    //    - error: this was unexpected for the library
    //    - warning: this was expected by the library, but may be harmful for the application
    // C. expected:
    //    - note: a significant, but rarely occurring event
    //    - debug: may occur even very often and enabling it can harm performance

    enum type
    {
        fatal = LOG_CRIT,
        // Fatal vs. Error: with Error, you can still continue.
        error = LOG_ERR,
        // Error vs. Warning: Warning isn't considered a problem for the library.
        warning = LOG_WARNING,
        // Warning vs. Note: Note means something unusual, but completely correct behavior.
        note = LOG_NOTICE,
        // Note vs. Debug: Debug may occur even multiple times in a millisecond.
        // (Well, worth noting that Error and Warning potentially also can).
        debug = LOG_DEBUG
    };
}

class Logger;

}
#endif

#endif<|MERGE_RESOLUTION|>--- conflicted
+++ resolved
@@ -1,19 +1,11 @@
 /*
  * SRT - Secure, Reliable, Transport
  * Copyright (c) 2018 Haivision Systems Inc.
-<<<<<<< HEAD
  * 
  * This Source Code Form is subject to the terms of the Mozilla Public
  * License, v. 2.0. If a copy of the MPL was not distributed with this
  * file, You can obtain one at http://mozilla.org/MPL/2.0/.
  * 
-=======
- * 
- * This Source Code Form is subject to the terms of the Mozilla Public
- * License, v. 2.0. If a copy of the MPL was not distributed with this
- * file, You can obtain one at http://mozilla.org/MPL/2.0/.
- * 
->>>>>>> 22d8d320
  */
 
 /*****************************************************************************
@@ -36,15 +28,7 @@
 #ifdef WIN32
 #include "win/syslog_defs.h"
 #else
-<<<<<<< HEAD
-#ifdef ANDROID
 #include <syslog.h>
-#else
-#include <sys/syslog.h>
-=======
-#include <syslog.h>
->>>>>>> 22d8d320
-#endif
 #endif
 
 // Syslog is included so that it provides log level names.
