--- conflicted
+++ resolved
@@ -116,8 +116,8 @@
     add_definitions(-DLINUX=1)
     message( "LINUX detected" )
 elseif(CYGWIN)
-	add_definitions(-DCYGWIN=1)
-	message("CYGWIN (posix mode) detected")
+    add_definitions(-DCYGWIN=1)
+    message("CYGWIN (posix mode) detected")
 else()
     message(FATAL_ERROR "Unsupported system")
 endif()
@@ -131,78 +131,12 @@
    -DSRT_VERSION="${SRT_VERSION}"
 )
 
-<<<<<<< HEAD
-=======
-if ( ${SRT_BUILD_PROFILE} )
-    # They are actually cflags, not definitions, but CMake is stupid enough.
-    add_definitions(-g -pg)
-endif()
-
-
 #GetMafHeaders(srtcore HEADERS_haisrt_declared)
-
-set (HEADERS_haisrt 
 # These files are now TO BE extracted from HEADERS.maf file
-    ${SRT_SRC_SRTCORE_DIR}/srt.h
-    ${SRT_SRC_SRTCORE_DIR}/udt.h
-    ${SRT_SRC_SRTCORE_DIR}/srt4udt.h
-    ${SRT_SRC_SRTCORE_DIR}/logging_api.h
-    ${SRT_SRC_SRTCORE_DIR}/platform_sys.h
     #${HEADERS_haisrt_declared}
-)
-
 #GetMafHeaders(haicrypt HEADERS_haicrypt_declared)
 
-set (HEADERS_haicrypt
-    ${CMAKE_SOURCE_DIR}/haicrypt/haicrypt.h
-    ${CMAKE_SOURCE_DIR}/haicrypt/hcrypt_ctx.h
-    ${CMAKE_SOURCE_DIR}/haicrypt/hcrypt_msg.h
     #${HEADERS_haicrypt_declared}
-)
-
-set (ALL_LIBS "")
-
-#message("LIBRARY SPECIFICATION: ${srt_libspec}")
-
-# HaiCrypt: cryptography wrapper, used by HaiSRT.
-
-#message("HaiCrypt: SRC: ${SOURCES_haicrypt} ${SOURCES_haisrtbase}")
-
-add_library(${NAME_haicrypt} ${srt_libspec} ${SOURCES_haicrypt} ${SOURCES_haisrtbase})
-if (DEFINED WITH_OPENSSL_LIBDIR)
-	set_target_properties(${NAME_haicrypt} PROPERTIES LINK_DIRECTORIES ${WITH_OPENSSL_LIBDIR})
-endif()
-if (DEFINED WITH_OPENSSL_INCLUDEDIR)
-	target_include_directories(${NAME_haicrypt} PRIVATE ${WITH_OPENSSL_INCLUDEDIR})
-endif()
-set (LDFLAGS_haicrypt_STATIC ${WITH_OPENSSL_LDFLAGS})
-target_link_libraries(${NAME_haicrypt} ${LDFLAGS_haicrypt_STATIC})
-get_target_property(LDFLAGS_haicrypt_RESULT ${NAME_haicrypt} LINK_LIBRARIES)
-#message("HaiCrypt: LDFLAGS: ${LDFLAGS_haicrypt_RESULT}")
-
-install(TARGETS ${NAME_haicrypt} ${srt_install} DESTINATION lib)
-install(FILES ${HEADERS_haicrypt} DESTINATION include/haicrypt)
-list(APPEND ALL_LIBS ${NAME_haicrypt})
-
-# HaiSRT: SRT library (UDT API only)
-#message("HaiSRT: SRC: ${SOURCES_haisrt}")
-add_library(${NAME_haisrt} ${srt_libspec} ${SOURCES_haisrt})
-set (LDFLAGS_haisrt ${WITH_PTHREAD_LDFLAGS})
-
-# Not sure why it's required, but somehow only on Linux
-if ( LINUX )
-	list(APPEND LDFLAGS_haisrt -lrt)
-endif()
-list(APPEND LDFLAGS_srt_STATIC ${LDFLAGS_haisrt} ${LDFLAGS_haicrypt_STATIC})
-target_link_libraries(${NAME_haisrt} ${NAME_haicrypt} ${LDFLAGS_srt_STATIC})
-
-get_target_property(LDFLAGS_srt_RESULT ${NAME_haisrt} LINK_LIBRARIES)
-#message("HaiSRT: LDFLAGS: ${LDFLAGS_srt_RESULT}")
-
-install(TARGETS ${NAME_haisrt} ${srt_install} DESTINATION lib)
-install(FILES ${HEADERS_haisrt} DESTINATION include/srt)
-list(APPEND ALL_LIBS ${NAME_haisrt})
->>>>>>> 6afebc0f
 
 # find pthread
 find_path(PTHREAD_INCLUDE_DIR pthread.h HINTS C:/pthread-win32/include)
