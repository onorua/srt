--- conflicted
+++ resolved
@@ -18,30 +18,13 @@
 cmake_minimum_required (VERSION 3.0.2 FATAL_ERROR)
 
 
+
 project(SRT VERSION "1.2.0")
 
-<<<<<<< HEAD
 if (CMAKE_BUILD_TYPE STREQUAL "Debug")
 	set (ENABLE_DEBUG ON)
 else()
 	set (ENABLE_DEBUG OFF)
-=======
-set (CMAKE_MODULE_PATH "${CMAKE_CURRENT_SOURCE_DIR}/scripts")
-include(haiUtil)
-
-
-set (SRT_VERSION "1.2.0")
-
-set (NAME_haisrt haisrt)
-set (NAME_haicrypt haicrypt)
-
-if ( DEFINED WITH_SRT_NAME )
-	set (NAME_haisrt ${WITH_SRT_NAME})
-endif()
-
-if ( DEFINED WITH_HAICRYPT_NAME )
-	set (NAME_haicrypt ${WITH_HAICRYPT_NAME})
->>>>>>> ef6a0473
 endif()
 
 # option defaults
@@ -173,42 +156,7 @@
 	set (INSTALLDIR ${CMAKE_INSTALL_PREFIX})
 	get_filename_component(INSTALLDIR ${INSTALLDIR} ABSOLUTE)
 endif()
-<<<<<<< HEAD
-=======
-
-# SRT_VERSION is there
-if ( ${srt_libspec} STREQUAL "SHARED" )
-	if ( LINUX )
-		set (IFNEEDED_SRT_LDFLAGS -pthread)
-	endif()
-	set (LIBS_srtapps ${NAME_haisrt} ${NAME_haicrypt})
-else()
-	# Well, cmake has a basic functionality problem.
-	# Even string(REPLACE) cannot do this - it replaces it with empty string!!!
-	#string(REPLACE ";" " " IFNEEDED_SRT_LDFLAGS ${IFNEEDED_SRT_LDFLAGS})
-	set (IFNEEDED_SRT_LDFLAGS "")
-	# If there's separate_arguments, maybe there's also join_arguments?
-	foreach (OPT ${LDFLAGS_srt_STATIC})
-		set (IFNEEDED_SRT_LDFLAGS "${IFNEEDED_SRT_LDFLAGS} ${OPT}")
-	endforeach()
-	set (LIBS_srtapps ${NAME_haisrt} ${NAME_haicrypt} ${LDFLAGS_srt_STATIC} ${LDFLAGS_haicrypt_STATIC})
-endif()
-
-# XXX
-# These two flags are required if compiling a C application
-# The problem is that pkg-config cannot return flags that are
-# suitable for C or C++ only - just "cflags", and for C by default.
-# This may cause trouble when you want to compile your app with static libstdc++;
-# if your build requires it, you'd probably remove -lstdc++ from the list
-# obtained by `pkg-config --libs`.
-#
-# Some sensible solution for that is desired.
-if ( LINUX )
-	set (IFNEEDED_SRT_LDFLAGS "${IFNEEDED_SRT_LDFLAGS} -lstdc++ -lm")
-endif()
-
 # haisrt.pc left temporarily for backward compatibility. To be removed in future!
->>>>>>> ef6a0473
 configure_file(scripts/haisrt.pc.in haisrt.pc @ONLY)
 install(FILES ${CMAKE_CURRENT_BINARY_DIR}/haisrt.pc DESTINATION lib/pkgconfig)
 configure_file(scripts/haisrt.pc.in srt.pc @ONLY)
