#
# SRT - Secure, Reliable, Transport
# Copyright (c) 2018 Haivision Systems Inc.
#
# This Source Code Form is subject to the terms of the Mozilla Public
# License, v. 2.0. If a copy of the MPL was not distributed with this
# file, You can obtain one at http://mozilla.org/MPL/2.0/.
#

# API description:

# Expected variables:
# - options: dictionary "option-name" : "description"
#   if there's '=' in option name, it expects an argument. Otherwise it's boolean.
# - alias: optional, you can make shortcuts to longer named options. Remember to use = in target name.
# 
# Optional procedures:
# - preprocess: run before command-line arguments ($argv) are reviewed
# - postprocess: run after options are reviewed and all data filled in
#
# Available variables in postprocess:
#
# - optval (array): contains all option names with their assigned values
# - cmakeopt (scalar): a list of all options for "cmake" command line

# Options processed here internally, not passed to cmake
set internal_options {
	with-compiler-prefix=<prefix> "set C/C++ toolchains <prefix>gcc and <prefix>g++"
<<<<<<< HEAD
	with-openssl=<prefix> "Prefix for OpenSSL installation (adds include,lib)"
	with-openssl-includedir=<incdir> "Use given path for OpenSSL header files"
	with-openssl-libdir=<libdir> "Use given path  for OpenSSL library path"
	with-openssl-libraries=<files> "Use given file list instead of standard -lcrypto"
	with-openssl-ldflags=<ldflags> "Use given -lDIR values for OpenSSL or absolute library filename"
	with-pthread-includedir=<incdir> "Use extra path for pthreads (usually for Windows)"
	with-pthread-ldflags=<flags> "Use specific flags for pthreads (some platforms require -pthread)"
	with-gnutls "Use GnuTLS"
=======
	with-compiler-type=<name> "compiler type: gcc(default), cc, others simply add ++ for C++"
	with-srt-name=<name> "Override srt library name"
	with-haicrypt-name=<name> "Override haicrypt library name (if compiled separately)"
	enable-debug "turn on debug+nonoptimized build mode (if =2, debug+optimized)"
}

# Options that refer directly to variables used in CMakeLists.txt
set cmake_options {
    cygwin-use-posix "Should the POSIX API be used for cygwin. Ignored if the system isn't cygwin. (default: OFF)"
    enable-c++11 "Should the c++11 parts (srt-live-transmit) be enabled (default: ON)"
    enable-c-deps "Extra library dependencies in srt.pc for C language (default: OFF)"
    enable-heavy-logging "Should heavy debug logging be enabled (default: OFF)"
    enable-logging "Should logging be enabled (default: ON)"
    enable-profile "Should instrument the code for profiling. Ignored for non-GNU compiler. (default: OFF)"
    enable-separate-haicrypt "Should haicrypt be built as a separate library file (default: OFF)"
    enable-shared "Should libsrt be built as a shared library (default: ON)"
    enable-static "Should libsrt be built as a static library (default: ON)"
    enable-suflip "Shuld suflip tool be built (default: OFF)"
    enable-getnameinfo "In-logs sockaddr-to-string should do rev-dns (default: OFF)"
    enable-thread-check "Enable #include <threadcheck.h> that implements THREAD_* macros"
    openssl-crypto-library=<filepath> "Path to a library."
    openssl-include-dir=<path> "Path to a file."
    openssl-ssl-library=<filepath> "Path to a library."
    pkg-config-executable=<filepath> "pkg-config executable"
    pthread-include-dir=<path> "Path to a file."
    pthread-library=<filepath> "Path to a library."
    use-gnutls "Should use gnutls instead of openssl (default: OFF)"
    use-static-libstdc++ "Should use static rather than shared libstdc++ (default: OFF)"
>>>>>>> 22d8d320
}

set options $internal_options$cmake_options

# Just example. Available in the system.
set alias {
	--prefix --cmake-install-prefix=
}

proc pkg-config args {
	return [string trim [exec pkg-config {*}$args]]
}

proc flagval v {
	set out ""
	foreach o $v {
		lappend out [string trim [string range $o 2 en]]
	}
	return $out
}

set haicrypt_name ""
set srt_name ""

proc preprocess {} {

	# Prepare windows basic path info
	set ::CYGWIN 0
	set e [catch {exec uname -o} res]
	# We have Cygwin, if uname -o returns "cygwin" and does not fail.
	if { !$e && $res == "Cygwin" } {
		set ::CYGWIN 1
		puts "CYGWIN DETECTED"
	}

	set ::HAVE_LINUX [expr {$::tcl_platform(os) == "Linux"}]
	set ::HAVE_DARWIN [expr {$::tcl_platform(os) == "Darwin"}]

	set ::CYGWIN_USE_POSIX 0
	if { "--cygwin-use-posix" in $::optkeys } {
		set ::CYGWIN_USE_POSIX 1
	}

	set ::HAVE_WINDOWS 0
	if { $::tcl_platform(platform) == "windows" } {
		puts "WINDOWS PLATFORM detected"
		set ::HAVE_WINDOWS 1
	}

	if { $::CYGWIN && !$::CYGWIN_USE_POSIX } {
		puts "CYGWIN - MINGW enforced"
		# Make Cygwin tools see it right, to compile for MinGW

		if { "--with-compiler-prefix" ni $::optkeys } {
			set ::optval(--with-compiler-prefix) /bin/x86_64-w64-mingw32-
		}

		# Extract drive C: information
		set drive_path [exec mount -p | tail -1 | cut {-d } -f 1]
		set ::DRIVE_C $drive_path/c
		set ::HAVE_WINDOWS 1
	} else {

		# Don't check for Windows, non-Windows parts will not use it.
		set ::DRIVE_C C:
	}

	# Alias to old name --with-gnutls, which enforces using gnutls instead of openssl
	if { [info exists ::optval(--with-gnutls)] } {
		unset ::optval(--with-gnutls)
		set ::optval(--use-gnutls) ON
		puts "WARNING: --with-gnutls is a deprecated alias to --use-gnutls, please use the latter one"
	}

	if { [info exists ::optval(--with-target-path)] } {
		set ::target_path $::optval(--with-target-path)
		unset ::optval(--with-target-path)
		puts "NOTE: Explicit target path: $::target_path"
	}

	if { "--with-srt-name" in $::optkeys } {
		set ::srt_name $::optval(--with-srt-name)
		unset ::optval(--with-srt-name)
	}

	if { "--with-haicrypt-name" in $::optkeys } {
		set ::haicrypt_name $::optval(--with-haicrypt-name)
		unset ::optval(--with-haicrypt-name)
	}
}

proc GetCompilerCommand {} {
	# Expect that the compiler was set through:
	# --with-compiler-prefix
	# --cmake-c[++]-compiler
	# (cmake-toolchain-file will set things up without the need to check things here)

	if { [info exists ::optval(--with-compiler-prefix)] } {
		set prefix $::optval(--with-compiler-prefix)
		return ${prefix}gcc
	}

	if { [info exists ::optval(--cmake-c-compiler)] } {
		return $::optval(--cmake-c-compiler)
	}

	if { [info exists ::optval(--cmake-c++-compiler)] } {
		return $::optval(--cmake-c++-compiler)
	}

	if { [info exists ::optval(--cmake-cxx-compiler)] } {
		return $::optval(--cmake-cxx-compiler)
	}

	puts "NOTE: Cannot obtain compiler, assuming toolchain file will do what's necessary"

	return ""
}

proc postprocess {} {

	set iscross 0

	# Check if there was any option that changed the toolchain. If so, don't apply any autodetection-based toolchain change.
	set all_options [array names ::optval]
	set toolchain_changed no
	foreach changer {
		--with-compiler-prefix
		--cmake-c-compiler
		--cmake-c++-compiler
		--cmake-cxx-compiler
		--cmake-toolchain-file
	} {
		if { $changer in $all_options } {
			puts "NOTE: toolchain changed by '$changer' option"
			set toolchain_changed yes
			break
		}
	}

	set cygwin_posix 0
	if { "--cygwin-use-posix" in $all_options } {
		# Will enforce OpenSSL autodetection
		set cygwin_posix 1
	}

	if { $toolchain_changed } {
		# Check characteristics of the compiler - in particular, whether the target is different
		# than the current target.
		set compiler_path ""
		set cmd [GetCompilerCommand]
		if { $cmd != "" } {
			set gcc_version [exec $cmd -v 2>@1]
			set target ""
			set compiler_path [file dirname $cmd]
			foreach l [split $gcc_version \n] {
				if { [string match Target:* $l] } {
					set target [lindex $l 1] ;# [0]Target: [1]x86_64-some-things-further
					set target_platform [lindex [split $target -] 0]  ;# [0]x86_64 [1]redhat [2]linux
					break
				}
			}

			if { $target_platform == "" } {
				puts "NOTE: can't obtain target from gcc -v: $l"
			} else {
				if { $target_platform != $::tcl_platform(machine) } {
					puts "NOTE: foreign target type detected ($target)" ;# - setting CROSSCOMPILING flag"
					#lappend ::cmakeopt "-DHAVE_CROSSCOMPILER=1"
					set iscross 1
				}
			}
		}
	}

	if { $::srt_name != "" } {
		lappend ::cmakeopt "-DTARGET_srt=$::srt_name"
	}

	if { $::haicrypt_name != "" } {
		lappend ::cmakeopt "-DTARGET_haicrypt=$::haicrypt_name"
	}

	set have_openssl 0
	if { [lsearch -glob $::optkeys --openssl*] != -1 } {
		set have_openssl 1
	}

	set have_gnutls 0
<<<<<<< HEAD
	if { [lsearch -glob $::optkeys --with-gnutls] != -1 } {
		set have_gnutls 1
	}

	if { $have_openssl && $have_gnutls } {
		puts "NOTE: SSL library is exclusively selectable. Thus, --with-gnutls option will be ignored"
		set have_gnutls 0
	}

	if { $have_gnutls } {
		lappend ::cmakeopt "-DUSE_GNUTLS=ON"
	}

	set have_pthread 0
	if { [lsearch -glob $::optkeys --with-pthread*] != -1 } {
		set have_pthread 1
=======
	if { [lsearch -glob $::optkeys --use-gnutls] != -1 } {
		set have_gnutls 1
>>>>>>> 22d8d320
	}

	if { $have_openssl && $have_gnutls } {
		puts "NOTE: SSL library is exclusively selectable. Thus, --use-gnutls option will be ignored"
		set have_gnutls 0
	}

<<<<<<< HEAD
		if { !$have_openssl || !$have_gnutls } {
			puts "Letting cmake detect OpenSSL installation"
		} elseif { $have_gnutls } {
			puts "Letting cmake detect GnuTLS installation"
		} else {
			puts "HAVE_OPENSSL: [lsearch -inline $::optkeys --with-openssl*]"
=======
	if { $have_gnutls } {
		lappend ::cmakeopt "-DUSE_GNUTLS=ON"
	}

	if {$iscross} {

		proc check-target-path {path} {
			puts "Checking path '$path'"
			if { [file isdir $path]
					&& [file isdir $path/bin]
					&& [file isdir $path/include]
					&& ([file isdir $path/lib] || [file isdir $path/lib64]) } {
				return yes
			}
			return no
>>>>>>> 22d8d320
		}

		if { ![info exists ::target_path] } {
			# Try to autodetect the target path by having the basic 3 directories.
			set target_path ""
			set compiler_prefix [file dirname $compiler_path] ;# strip 'bin' directory
			puts "NOTE: no --with-target-path found, will try to autodetect at $compiler_path"
			foreach path [list $compiler_path $compiler_prefix/$target] {
				if { [check-target-path $path] } {
					set target_path $path
					puts "NOTE: target path detected: $target_path"
					break
				}
			}

			if { $target_path == "" } {
				puts "ERROR: Can't determine compiler's platform files root path (using compiler command path). Specify --with-target-path."
				exit 1
			}
		} else {
			set target_path $::target_path
			# Still, check if correct.
			if { ![check-target-path $target_path] } {
				puts "ERROR: path in --with-target-path does not contain typical subdirectories"
				exit 1
			}
			puts "NOTE: Using explicit target path: $target_path"
		}

		# Add this for cmake, should it need for something
		lappend ::cmakeopt "-DCMAKE_PREFIX_PATH=$target_path"

		# Add explicitly the path for pkg-config
		# which lib
		if { [file isdir $target_path/lib64/pkgconfig] } {
			set ::env(PKG_CONFIG_PATH) $target_path/lib64/pkgconfig
			puts "PKG_CONFIG_PATH: Found pkgconfig in lib64 for '$target_path' - using it"
		} elseif { [file isdir $target_path/lib/pkgconfig] } {
			set ::env(PKG_CONFIG_PATH) $target_path/lib/pkgconfig
			puts "PKG_CONFIG_PATH: Found pkgconfig in lib for '$target_path' - using it"
		} else {
			puts "PKG_CONFIG_PATH: NOT changed, no pkgconfig in '$target_path'"
		}
		# Otherwise don't set PKG_CONFIG_PATH and we'll see.
	}

<<<<<<< HEAD
	if { $::HAVE_DARWIN } {

		if { $have_gnutls } {
=======
	if { $::HAVE_DARWIN && !$toolchain_changed} {

		if { $have_gnutls } {
			# Use gnutls explicitly, as found in brew
>>>>>>> 22d8d320
			set er [catch {exec brew info gnutls} res]
			if { $er } {
				error "Cannot find gnutls in brew"
			}
		} else {
			# ON Darwin there's a problem with linking against the Mac-provided OpenSSL.
			# This must use brew-provided OpenSSL.
			#
			if { !$have_openssl } {
		
				set er [catch {exec brew info openssl} res]
				if { $er } {
					error "You must have OpenSSL installed from 'brew' tool. The standard Mac version is inappropriate."
				}

				lappend ::cmakeopt "-DOPENSSL_INCLUDE_DIR=/usr/local/opt/openssl/include"
				lappend ::cmakeopt "-DOPENSSL_LIBRARIES=/usr/local/opt/openssl/lib/libcrypto.a"
			}
		}
	}

}
<|MERGE_RESOLUTION|>--- conflicted
+++ resolved
@@ -26,16 +26,6 @@
 # Options processed here internally, not passed to cmake
 set internal_options {
 	with-compiler-prefix=<prefix> "set C/C++ toolchains <prefix>gcc and <prefix>g++"
-<<<<<<< HEAD
-	with-openssl=<prefix> "Prefix for OpenSSL installation (adds include,lib)"
-	with-openssl-includedir=<incdir> "Use given path for OpenSSL header files"
-	with-openssl-libdir=<libdir> "Use given path  for OpenSSL library path"
-	with-openssl-libraries=<files> "Use given file list instead of standard -lcrypto"
-	with-openssl-ldflags=<ldflags> "Use given -lDIR values for OpenSSL or absolute library filename"
-	with-pthread-includedir=<incdir> "Use extra path for pthreads (usually for Windows)"
-	with-pthread-ldflags=<flags> "Use specific flags for pthreads (some platforms require -pthread)"
-	with-gnutls "Use GnuTLS"
-=======
 	with-compiler-type=<name> "compiler type: gcc(default), cc, others simply add ++ for C++"
 	with-srt-name=<name> "Override srt library name"
 	with-haicrypt-name=<name> "Override haicrypt library name (if compiled separately)"
@@ -64,7 +54,6 @@
     pthread-library=<filepath> "Path to a library."
     use-gnutls "Should use gnutls instead of openssl (default: OFF)"
     use-static-libstdc++ "Should use static rather than shared libstdc++ (default: OFF)"
->>>>>>> 22d8d320
 }
 
 set options $internal_options$cmake_options
@@ -254,27 +243,8 @@
 	}
 
 	set have_gnutls 0
-<<<<<<< HEAD
-	if { [lsearch -glob $::optkeys --with-gnutls] != -1 } {
-		set have_gnutls 1
-	}
-
-	if { $have_openssl && $have_gnutls } {
-		puts "NOTE: SSL library is exclusively selectable. Thus, --with-gnutls option will be ignored"
-		set have_gnutls 0
-	}
-
-	if { $have_gnutls } {
-		lappend ::cmakeopt "-DUSE_GNUTLS=ON"
-	}
-
-	set have_pthread 0
-	if { [lsearch -glob $::optkeys --with-pthread*] != -1 } {
-		set have_pthread 1
-=======
 	if { [lsearch -glob $::optkeys --use-gnutls] != -1 } {
 		set have_gnutls 1
->>>>>>> 22d8d320
 	}
 
 	if { $have_openssl && $have_gnutls } {
@@ -282,14 +252,6 @@
 		set have_gnutls 0
 	}
 
-<<<<<<< HEAD
-		if { !$have_openssl || !$have_gnutls } {
-			puts "Letting cmake detect OpenSSL installation"
-		} elseif { $have_gnutls } {
-			puts "Letting cmake detect GnuTLS installation"
-		} else {
-			puts "HAVE_OPENSSL: [lsearch -inline $::optkeys --with-openssl*]"
-=======
 	if { $have_gnutls } {
 		lappend ::cmakeopt "-DUSE_GNUTLS=ON"
 	}
@@ -305,7 +267,6 @@
 				return yes
 			}
 			return no
->>>>>>> 22d8d320
 		}
 
 		if { ![info exists ::target_path] } {
@@ -352,16 +313,10 @@
 		# Otherwise don't set PKG_CONFIG_PATH and we'll see.
 	}
 
-<<<<<<< HEAD
-	if { $::HAVE_DARWIN } {
-
-		if { $have_gnutls } {
-=======
 	if { $::HAVE_DARWIN && !$toolchain_changed} {
 
 		if { $have_gnutls } {
 			# Use gnutls explicitly, as found in brew
->>>>>>> 22d8d320
 			set er [catch {exec brew info gnutls} res]
 			if { $er } {
 				error "Cannot find gnutls in brew"
